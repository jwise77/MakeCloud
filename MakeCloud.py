#!/usr/bin/env python
"""                                                                            
MakeCloud: "Believe me, we've got some very turbulent clouds, the best clouds. You're gonna love it."

Usage: MakeCloud.py [options]

Options:                                                                       
   -h --help            Show this screen.
   --R=<pc>             Outer radius of the cloud in pc [default: 20.0]
   --M=<msun>           Mass of the cloud in msun [default: 1e5]
   --filename=<name>    Name of the IC file to be generated
   --N=<N>              Number of gas particles [default: 125000]
   --MBH=<msun>         Mass of the central black hole [default: 0.0]
   --central_star       Sets the central sink (MBH>0) to be a ZAMS star
   --central_SN         Sets the central sink (MBH>0) to go supernova
   --density_exponent=<f>   Power law exponent of the density profile [default: 0.0]
   --spin=<f>           Spin parameter: fraction of binding energy in solid-body rotation [default: 0.0]
   --turb_type=<s>      Type of initial turbulent velocity (and possibly density field): 'gaussian' or 'full' [default: gaussian]
   --turb_sol=<f>       Fraction of turbulence in solenoidal modes, used when turb_type is 'gaussian' [default: 0.5]
   --alpha_turb=<f>     Turbulent virial parameter (BM92 convention: 2Eturb/|Egrav|) [default: 2.]
   --bturb=<f>          Magnetic energy as a fraction of the binding energy [default: 0.01]
   --bfixed=<f>         Magnetic field in magnitude in code units, used instaed of bturb if not set to zero [default: 0]
   --minmode=<N>        Minimum populated turbulent wavenumber for Gaussian initial velocity field, in units of pi/R [default: 2]
   --turb_path=<name>   Path to store turbulent velocity fields so that we only need to generate them once [default: /home1/03532/mgrudic/turb]
   --glass_path=<name>  Contains the root path of the glass ic [default: /home1/03532/mgrudic/glass_orig.npy]
   --G=<f>              Gravitational constant in code units [default: 4300.71]
   --boxsize=<f>        Simulation box size
   --warmgas            Add warm ISM envelope in pressure equilibrium that fills the box with uniform density.
   --phimode=<f>        Relative amplitude of m=2 density perturbation (e.g. for Boss-Bodenheimer test) [default: 0.0]
   --localdir           Changes directory defaults assuming all files are used from local directory.
   --B_unit=<gauss>     Unit of magnetic field in gauss [default: 1e4]
   --length_unit=<pc>   Unit of length in pc [default: 1]
   --mass_unit=<msun>   Unit of mass in M_sun [default: 1]
   --v_unit=<m/s>       Unit of velocity in m/s [default: 1]
   --sinkbox=<f>        Setup for light seeds in a turbulent box problem - parameter is the maximum seed mass in solar [default: 0.0]
   --turb_seed=<N>      Random seed for turbulence initialization [default: 42]
   --tmax=<N>           Maximum time to run the simulation to, in units of the freefall time [default: 5]
   --nsnap=<N>          Number of snapshots per freefall time [default: 150]
   --param_only         Just makes the parameters file, not the IC
   --fixed_ncrit=<f>    Fixes ncrit to a specific value [default: 0.0]
   --makebox            Creates a second box IC of equivalent volume and mass to the cloud
<<<<<<< HEAD
   --impact_dist=<b>    Initial separation between cloud centers of mass in units of the cloud radius  (0 is no cloud-cloud collision) [default: 0.0]
   --impact_param=<b>   Impact parameter of cloud-cloud collision in units of the cloud radius [default: 0.0]
   --v_impact=<v>       Impact velocity, in units of the cloud's RMS turbulent velocity [default: 1.0]
=======
   --makecylinder       Creates a third, cylindrical IC of equivalent volume and mass to the cloud
   --cyl_aspect_ratio=<f>   Sets the aspect ratio of the cylinder, i.e. Length/Diameter [default: 10]
>>>>>>> cd238382
"""
#Example:  python MakeCloud.py --M=1000 --N=1e7 --R=1.0 --localdir --warmgas --param_only


import numpy as np
from scipy import fftpack, interpolate, ndimage
from scipy.integrate import quad, odeint, solve_bvp
from scipy.spatial import cKDTree
from scipy.spatial.distance import cdist
from scipy.optimize import minimize
import sys
import h5py
import os
from docopt import docopt
#from pykdgrav import Potential

def TurbField(res=256, minmode=2, maxmode = 64, sol_weight=1., seed=42):
    freqs = fftpack.fftfreq(res)
    freq3d = np.array(np.meshgrid(freqs,freqs,freqs,indexing='ij'))
    intfreq = np.around(freq3d*res)
    kSqr = np.sum(np.abs(freq3d)**2,axis=0)
    intkSqr = np.sum(np.abs(intfreq)**2, axis=0)
    VK = []

    vSqr = 0.0
    # apply ~k^-2 exp(-k^2/kmax^2) filter to white noise to get x, y, and z components of velocity field
    for i in range(3):
        np.random.seed(seed+i)
        rand_phase = fftpack.fftn(np.random.normal(size=kSqr.shape)) # fourier transform of white noise
        vk = rand_phase * (float(minmode)/res)**2 / (kSqr+1e-300)
        #vk[intkSqr < minmode**2] = 0.0     # freeze out modes lower than minmode
#        print(intkSqr[intkSqr < minmode**2])
        vk[intkSqr==0] = 0.0
#        vk[intkSqr>0] *= np.exp(-minmode**2/intkSqr)
        vk[intkSqr < minmode**2] *= intkSqr[intkSqr < minmode**2]**2/minmode**4 # smoother filter than mode-freezing; should give less "ringing" artifacts
        vk *= np.exp(-intkSqr/maxmode**2)

        VK.append(vk)
    VK = np.array(VK)
    
    vk_new = np.zeros_like(VK)
    
    # do projection operator to get the correct mix of compressive and solenoidal
    for i in range(3):
        for j in range(3):
            if i==j:
                vk_new[i] += sol_weight * VK[j]
            vk_new[i] += (1 - 2 * sol_weight) * freq3d[i]*freq3d[j]/(kSqr+1e-300) * VK[j]
    vk_new[:,kSqr==0] = 0.0
    VK = vk_new
    
    vel = np.array([fftpack.ifftn(vk).real for vk in VK]) # transform back to real space
    vel -= np.average(vel,axis=(1,2,3))[:,np.newaxis,np.newaxis,np.newaxis]
    vel = vel / np.sqrt(np.sum(vel**2,axis=0).mean()) # normalize so that RMS is 1
    return np.array(vel)


arguments = docopt(__doc__)
R = float(arguments["--R"])
M_gas = float(arguments["--M"])
N_gas = int(float(arguments["--N"])+0.5)
M_BH = float(arguments["--MBH"])
central_star = arguments["--central_star"]
central_SN = arguments["--central_SN"]
spin = float(arguments["--spin"])
turbulence = float(arguments["--alpha_turb"])/2
turb_type = arguments["--turb_type"]
seed = int(float(arguments["--turb_seed"])+0.5)
tmax = int(float(arguments["--tmax"]))
nsnap = int(float(arguments["--nsnap"]))
turb_sol = float(arguments["--turb_sol"])
magnetic_field = float(arguments["--bturb"])
bfixed = float(arguments["--bfixed"])
minmode = int(arguments["--minmode"])
filename = arguments["--filename"]
turb_path = arguments["--turb_path"]
glass_path = arguments["--glass_path"]
G = float(arguments["--G"])
warmgas = arguments["--warmgas"]
localdir = arguments["--localdir"]
param_only = arguments["--param_only"]
B_unit = float(arguments["--B_unit"])
length_unit = float(arguments["--length_unit"])
mass_unit = float(arguments["--mass_unit"])
v_unit = float(arguments["--v_unit"])
sinkbox = float(arguments["--sinkbox"])
makebox = arguments["--makebox"]
<<<<<<< HEAD
impact_param = float(arguments["--impact_param"])
impact_dist = float(arguments["--impact_dist"])
v_impact = float(arguments["--v_impact"])
=======
makecylinder = arguments["--makecylinder"]
cyl_aspect_ratio=float(arguments["--cyl_aspect_ratio"])
>>>>>>> cd238382
fixed_ncrit=float(arguments["--fixed_ncrit"])
density_exponent=float(arguments["--density_exponent"])

if sinkbox:
    turb_type = 'full'
    
#B_unit = 1e4
#length_unit = 1.0
#mass_unit = 1.0
#v_unit = 1.0

if localdir:
    turb_path = "turb"
    glass_path = "glass_256.npy"

if arguments["--boxsize"] is not None:
#    print(arguments["--boxsize"])
    boxsize = float(arguments["--boxsize"])/length_unit
elif sinkbox:
    boxsize = 2*R
else:
    boxsize = 10*R

res_effective = int(N_gas**(1.0/3.0)+0.5)
phimode=float(arguments["--phimode"])

if filename is None:
    filename = "M%3.2g_"%(M_gas) + ("MBH%g_"%(M_BH) if M_BH>0 else "") + ("rho_exp%g_"%(-density_exponent) if density_exponent<0 else "") + "R%g_S%g_T%g_B%g_Res%d_n%d_sol%g"%(R,spin,turbulence,magnetic_field,res_effective,minmode,turb_sol) +  ("_%d"%seed) + ("_SN" if central_SN else "") + ("_collision_%g_%g_%g"%(impact_dist,impact_param,v_impact) if impact_dist>0 else "") + ".hdf5"
    filename = filename.replace("+","").replace('e0','e')
    filename = "".join(filename.split())
    
#    print "Cloud density: ", (np.sum(mgas)*1e10/mass_unit/(4.0/3.0*3.141*(R*1000/length_unit)**3)), " M_sun/pc^3", '   ',  (np.sum(mgas)*1e10/mass_unit/(4.0/3.0*3.141*(R*1000/length_unit)**3)/24532.3*1e6), " mu^(-1) cm^(-3)" 
    #n_crit mased on assumption that dm=M_jeans, meaning that densest is still resolved by NJ particles
    delta_m = M_gas/mass_unit/N_gas
    rho_avg = 3*M_gas/(R)**3/(4*np.pi)
    softening = 3.11e-5 # ~6.5 AU, minimum sink radius is 2.8 times that (~18 AU)
    if fixed_ncrit:
        ncrit=fixed_ncrit
    else:
        ncrit = min(9.45e9 * (delta_m/0.001)**(-2.0), 1e13) # capped at ~100x the opacity limit
    tff = 8.275e-3 * rho_avg**-0.5
    L = (4*np.pi*R**3/3)**(1./3) /length_unit# volume-equivalent box size
    vrms = (6/5 * G * M_gas / R)**0.5  / v_unit * turbulence**0.5
    if turbulence:
        tcross = L/vrms
    else:
        tcross = tff

    turbenergy = 0.019111097819633344*vrms**3/L # ST_Energy sets the dissipation rate of SPECIFIC energy ~ v^2 / (L/v) ~ v^3/L
#    print(tff)
#   ncrit=(360684.5/((M_gas*1e10/mass_unit/N_gas)**2))
    #print "n_crit assuming NJ*dm=M_jeans: ", ncrit ,"T10^3 NJ(^-2) mu^(-4) cm^(-3)", np.log10(ncrit)
    #10^10 cm^-3 -> 2.45*10^8*mu*M_sun/pc^3, where mu is molecular weight
#    print "dx_min: ", ((np.sum(mgas)*1e10/mass_unit/(2.45e8*ncrit/1e10))**(1/3.0)), "T10^(-1) NJ(^2/3) mu^(4/3) pc"
    paramsfile = str(open(os.path.realpath(__file__).replace("MakeCloud.py","params.txt"), 'r').read())

    replacements = {"NAME": filename.replace(".hdf5",""), "DTSNAP": tff/nsnap, "MAXTIMESTEP": tff/(nsnap*2), "SOFTENING": softening, "GASSOFT": 2.0e-8, "TMAX": tff*tmax, "RHOMAX": ncrit, "BOXSIZE": boxsize/length_unit, "OUTFOLDER": "output", "WIND_PART_MASS": min(delta_m,max(1e-4, delta_m/10.0)), "BH_SEED_MASS": delta_m/2.0 , "TURBDECAY": tcross/2, "TURBENERGY": turbenergy, "TURBFREQ": tcross/20, "TURB_KMIN": int(100 * 2*np.pi/L)/100., "TURB_KMAX": int(100*4*np.pi/(L)+1)/100., "TURB_SIGMA": vrms, "TURB_MINLAMBDA": int(100*R/2)/100, "TURB_MAXLAMBDA": int(100*R*2)/100, "TURB_COHERENCE_TIME": tcross/2, "UNIT_L": 3.085678e18*length_unit, "UNIT_M": 1.989e33*mass_unit, "UNIT_V": 1.0e2*v_unit, "UNIT_B": B_unit}
    
    
    
    for k in replacements.keys():
        paramsfile = paramsfile.replace(k, str(replacements[k])) 
    open("params_"+filename.replace(".hdf5","")+".txt", "w").write(paramsfile)
    if makebox:
        replacements_box = replacements.copy()
        replacements_box["NAME"] = filename.replace(".hdf5","_BOX")
        replacements_box["BOXSIZE"] = L
        replacements_box["TURB_MINLAMBDA"] = int(100*L/2)/100; replacements_box["TURB_MAXLAMBDA"] = int(100*L*2)/100;
        paramsfile = str(open(os.path.realpath(__file__).replace("MakeCloud.py","params.txt"), 'r').read())
        for k in replacements_box.keys():
            paramsfile = paramsfile.replace(k, str(replacements_box[k]))         
        open("params_"+filename.replace(".hdf5","")+"_BOX.txt", "w").write(paramsfile)
    if makecylinder:
        #Get cylinder params
        R_cyl = R * (0.6666/cyl_aspect_ratio)**(1/3) #volume equivalent cylinder
        L_cyl = R_cyl*2*cyl_aspect_ratio
        vrms_cyl = (2 * G * M_gas / L_cyl)**0.5  / v_unit * turbulence**0.5 #the potential is different for a cylinder than for a sphere, so we need to rescale vrms to get the right alpha, using E_grav_cyl = -GM**2/L
        vrms_cyl *= 0.71 #additional scaling found numerically to make the stirring run reproduce the right alpha and filament length (similarly determined numerical factor added to GIZMO)
        tcross_cyl = 2*R_cyl/vrms_cyl
        boxsize_cyl = L_cyl*1.1+R_cyl*5 #the box should fit the cylinder and be many times bigger than its width
        print("Cylinder params: L=%g R=%g boxsize=%g vrms=%g"%(L_cyl,R_cyl,boxsize_cyl,vrms_cyl))
        replacements_cyl = replacements.copy()
        replacements_cyl["NAME"] = filename.replace(".hdf5","_CYL")
        replacements_cyl["BOXSIZE"] = boxsize_cyl/length_unit
        #New driving params
        replacements_cyl["TURB_MINLAMBDA"] = int(100*R_cyl)/100; replacements_cyl["TURB_MAXLAMBDA"] = int(100*R_cyl*4)/100;
        replacements_cyl["TURB_SIGMA"] = vrms_cyl; replacements_cyl["TURB_COHERENCE_TIME"] = tcross_cyl/2; 
        #Legacy driving params, probably needs tuning
        replacements_cyl["TURBDECAY"] = tcross_cyl/2; replacements_cyl["TURBENERGY"] = 0.019111097819633344*vrms_cyl**3/R_cyl; replacements_cyl["TURBFREQ"] = tcross_cyl/20;
        replacements_cyl["TURB_KMIN"] = int(100 * 2*np.pi/R_cyl)/100.; replacements_cyl["TURB_KMAX"] = int(100*4*np.pi/(R_cyl)+1)/100.;
        paramsfile = str(open(os.path.realpath(__file__).replace("MakeCloud.py","params.txt"), 'r').read())
        for k in replacements_cyl.keys():
            paramsfile = paramsfile.replace(k, str(replacements_cyl[k]))         
        open("params_"+filename.replace(".hdf5","")+"_CYL.txt", "w").write(paramsfile)
        
        
        
        
        
if param_only:
    print('Parameters only run, exiting...')
    exit()

mgas = np.repeat(M_gas/N_gas, N_gas)

if turb_type=='full':
    ft = h5py.File("/panfs/ds08/hopkins/mgrudic/turb/supersonic128/snapshot_%s.hdf5"%(str(seed).zfill(3)), 'r')

#    ft = h5py.File("/panfs/ds08/hopkins/mgrudic/turb/nomhd/snapshot_002_c.hdf5")
    x = np.float64(np.array(ft["PartType0"]["Coordinates"]))-0.5
    Ns = len(x)

    r = np.sum(x**2,axis=1)**0.5
    if sinkbox:
        subset = np.ones_like(r, dtype=np.bool)
        N_gas = Ns
        mgas = np.repeat(M_gas/N_gas, N_gas)
        res_effective = int(N_gas**(1.0/3.0)+0.5)
    else:
        subset = r < 0.5
    if "MagneticField" in ft["PartType0"].keys():
        B = np.float64(np.array(ft["PartType0"]["MagneticField"]))[subset]
    else:
        B = 0*x

    v = np.float64(np.array(ft["PartType0"]["Velocities"]))[subset]
    h = np.float64(np.array(ft["PartType0"]["SmoothingLength"]))[subset]
    m = np.float64(np.array(ft["PartType0"]["Masses"]))[subset]

    x = x[subset]
    if sinkbox:
        xchoice = np.arange(len(x))
    else:
        xchoice = np.random.choice(np.arange(len(x)),size=N_gas,replace=False)

#    uB = np.sum(np.sum(B*B, axis=1) * 4*np.pi/3 *h**3 /32 * 3.09e21**3)* 0.03979 *5.03e-54
    plasma_beta = 0.5*np.sum(m*np.sum(v**2,axis=1))/uB

    x, v, B, h, m = x[xchoice], v[xchoice], B[xchoice], h[xchoice], m[xchoice]
    
    x = x*2*R
    h = h*2*R
    #B /= (0.5/(2*R))**1.5
    r = np.sum(x**2,axis=1)**0.5
else:
    x = np.load(glass_path)
    Nx = len(x)

    while len(x)*np.pi*4/3 / 8 < N_gas:
        print("Need %d particles, have %d. Tessellating 8 copies of the glass file to get required particle number"%(N_gas * 8 /(4*np.pi/3), len(x)))
        x = np.concatenate([x/2 + i * np.array([0.5,0,0]) + j * np.array([0,0.5,0]) + k * np.array([0, 0, 0.5]) for i in range(2) for j in range(2) for k in range(2)])
        Nx = len(x)
    print("Glass loaded!")
    x = 2*(x-0.5)
    print("Computing radii...")
    r = cdist(x, [np.zeros(3)])[:,0] #np.sum(x**2, axis=1)**0.5
    print("Done! Sorting coordinates...")
    x = x[r.argsort()][:N_gas]
    print("Done! Rescaling...")
    x *= (float(Nx) / N_gas * 4*np.pi/3 / 8)**(1./3)*R
    print("Done! Recomupting radii...")
    r = cdist(x, [np.zeros(3)])[:,0]
#    r = np.sum(x**2,axis=1)**0.5
    x, r = x/r.max(), r/r.max()
#    rnew = r * R
    print("Doing density profile...")
    if density_exponent<0:
        rho_form = lambda r: (r+R/1000)**(density_exponent) #change this function to get a different radial density profile; normalization does not matter as long as rmin and rmax are properly specified
        #rho_form = lambda r: (r+R/1000)**-1.5
        rmin = 0.
        rho_norm = quad(lambda r: rho_form(r) * 4 * np.pi * r**2, rmin, R)[0]
        rho = lambda r: rho_form(r) / rho_norm
        rnew = odeint(lambda rphys, r3: np.exp(r3)/(4*np.pi*np.exp(rphys)**3*rho(np.exp(rphys))), np.log(R), np.log(r[:-1]**3), atol=1e-12, rtol=1e-12)[::-1,0]
        rnew = np.exp(rnew)
    else:
        print("Using constant density")
        #rho_form = lambda r: 1. #constant density
        rnew = r *R
    x=(x.T * rnew/r).T
    r = np.sum(x**2, axis=1)**0.5
    x, r = x[r.argsort()], r[r.argsort()]

    if turb_type=='gaussian':
#        if turb_path is not 'none': # this is for saving turbulent fields we have already generated
        if not os.path.exists(turb_path): os.makedirs(turb_path)
        fname = turb_path + "/vturb%d_sol%g_seed%d.npy"%(minmode,turb_sol, seed)
        if not os.path.isfile(fname):
            vt = TurbField(minmode=minmode, sol_weight=turb_sol, seed=seed)

            nmin, nmax = vt.shape[-1]// 4, 3*vt.shape[-1]//4

            vt = vt[:,nmin:nmax, nmin:nmax, nmin:nmax]  # we take the central cube of size L/2 so that opposide sides of the cloud are not correlated
            np.save(fname, vt)
        else:
            vt = np.load(fname)
        
        xgrid = np.linspace(-R,R,vt.shape[-1])
        v = []
        for i in range(3):
            v.append(interpolate.interpn((xgrid,xgrid,xgrid),vt[i,:,:,:],x))
        v = np.array(v).T
    print("Coordinates obtained!")
#x += np.random.normal(size=(N_gas,3))*R/20

    
        
Mr = M_BH + mgas.cumsum()
if sinkbox:
    ugrav= G * M_gas**2 / R
else:
    ugrav = G * np.sum(Mr/ r * mgas)
print(ugrav)
E_rot = spin * ugrav
I_z = np.sum(mgas * (x[:,0]**2+x[:,1]**2))
omega = (2*E_rot/I_z)**0.5
#omega = spin * np.sqrt(G*(M_BH+M_gas)/R**3)

v -= np.average(v,axis=0)
Eturb = 0.5*M_gas/N_gas*np.sum(v**2)
v *= np.sqrt(turbulence*ugrav/Eturb)

v += np.cross(np.c_[np.zeros_like(omega),np.zeros_like(omega),omega], x)


if turb_type != 'full':
    B = np.c_[np.zeros(N_gas), np.zeros(N_gas), np.ones(N_gas)]
    uB = np.sum(np.sum(B*B, axis=1) * (R*length_unit)**3 /N_gas) * 2.463e17 
    if (bfixed>0):
        B = B * bfixed
    else:
        B = B * np.sqrt(magnetic_field*ugrav/uB) # in gauss


v = v - np.average(v, axis=0)
x = x - np.average(x, axis=0)

r, phi = np.sum(x**2,axis=1)**0.5, np.arctan2(x[:,1],x[:,0])
theta = np.arccos(x[:,2]/r)
phi += phimode*np.sin(2*phi)/2
x = r[:,np.newaxis]*np.c_[np.cos(phi)*np.sin(theta), np.sin(phi)*np.sin(theta), np.cos(theta)]

if makecylinder:
    def ind_in_cylinder(x,L_cyl,R_cyl):
        return ( (np.abs(x[:,0]) < L_cyl/2) & ( np.sum(x[:,1:]**2,axis=1)<R_cyl**2 ) )
    #Just get a roughly homogeneous cylinder along the x axis, we will stir it anyway
    N_cyl=0
    while N_cyl<=N_gas: #should be very unlikely that we need to repeat, but let's check to be sure
        x_cyl = np.random.rand(2*N_gas,3)*2 - 1
        x_cyl[:,0] *= L_cyl/2; x_cyl[:,1] *= R_cyl; x_cyl[:,2] *= R_cyl
        x_cyl = x_cyl[ind_in_cylinder(x_cyl,L_cyl,R_cyl)]
        N_cyl = len(x_cyl)
        #print("N_cyl: %g N_gas: %g"%(N_cyl,N_gas))
    x_cyl = x_cyl[:N_gas] #keep only the right amount of gas
    #Let's add some initial velocity to make the driving phase shorter, let's start with a rotational component
    v_cyl = np.cross([1,0,0],x_cyl,axis=-1)/R_cyl; # tangential with magnitude increasing linearly
    v_cyl *= vrms_cyl

if turb_type=='full':
    if not sinkbox:
        import meshoid
        M = meshoid.Meshoid(x,mgas)
        rho, h = M.Density(), M.SmoothingLength()
    else:
        rho = (32*mgas/(4*np.pi/3 * h**3))
#    uB = np.sum(np.sum(B*B, axis=1) * 4*np.pi/3 *h**3 /32 * 3.09e21**3)* 0.03979 *5.03e-46
    beta = np.sum(0.5*mgas*np.sum(v**2,axis=1))/uB
    B *= np.sqrt(beta/plasma_beta)
#    uB = np.sum(np.sum(B*B, axis=1) * 4*np.pi/3 *h**3 /32 * 3.09e21**3)* 0.03979 *5.03e-54
     
#print(x.mean(axis=0))
<<<<<<< HEAD
u = np.ones_like(mgas)*0.101/2.0 #/2 needed because it is molecular

if impact_dist > 0:     
    x = np.concatenate([x,x])
    x[:N_gas,0] += impact_dist*R
    x[N_gas:,0] -= impact_dist*R
    x[:N_gas,1] += 0.5 * impact_param * R
    x[N_gas:,1] -= 0.5 * impact_param * R
    v = np.concatenate([v,v])
    vrms = np.sum(v**2,axis=1).mean()**0.5
    v[:N_gas,0] -= v_impact * vrms
    v[N_gas:,0] += v_impact * vrms
    B = np.concatenate([B,B])
    u = np.concatenate([u,u])
    mgas = np.concatenate([mgas,mgas])
    

=======
u = np.ones_like(mgas)*(200/v_unit)**2 #start with specific internal energy of (200m/s)^2, this is overwritten unless starting with restart flag 2###### #0.101/2.0 #/2 needed because it is molecular
>>>>>>> cd238382
if warmgas:
    # assuming 10K vs 10^4K gas: factor of ~10^3 density contrast
    rho_warm = M_gas*3/(4*np.pi*R**3) / 1000
    M_warm = (boxsize**3 - (4*np.pi*R**3 / 3)) * rho_warm # mass of diffuse box-filling medium
    N_warm = int(M_warm/(M_gas/N_gas))
#    print(N_warm)
    x_warm = boxsize*np.random.rand(N_warm, 3) - boxsize/2
    if impact_dist == 0: x_warm = x_warm[np.sum(x_warm**2,axis=1) > R**2]
    N_warm = len(x_warm)
    x = np.concatenate([x, x_warm])
    v = np.concatenate([v, np.zeros((N_warm,3))])
    Bmag = np.average(np.sum(B**2,axis=1))**0.5
    B = np.concatenate([B, np.repeat(Bmag,N_warm)[:,np.newaxis] * np.array([0,0,1])])
<<<<<<< HEAD
    mgas = np.concatenate([mgas, np.repeat(mgas.sum()/len(mgas),N_warm)])
    u = np.concatenate([u, np.repeat(101.,N_warm)])
    # old kludgy way of setting up diffuse medium with uniform B field; probably don't use this
    # N_warm = int(warmgas*N_gas+0.5)
    # sigma_warm = 2*R*10*warmgas**(1./3)
    # x_warm = np.random.normal(size=(N_warm,3))*sigma_warm
    # r_warm = np.sum(x_warm**2,axis=1)**0.5
    # R_warm = np.sum(x_warm[:,:2]**2,axis=1)**0.5
    # x = np.concatenate([x, x_warm])
    # v = np.concatenate([v, np.zeros((N_warm,3))])
    # Bmag = np.average(np.sum(B**2,axis=1))**0.5
    # B = np.concatenate([B, Bmag * np.exp(-R_warm**2/(2*sigma_warm**2))[:,np.newaxis] * np.array([0,0,1])])
    # mgas = np.concatenate([mgas, np.repeat(M_gas/N_gas,N_warm)])
=======
    mgas = np.concatenate([mgas, np.repeat(M_gas/N_gas,N_warm)])
    u = np.concatenate([u, np.repeat(1000*((200/v_unit)**2),N_warm)])
    if makecylinder:
        #The magnetic field is paralell to the cylinder (true at low densities, so probably fine for IC)
        B_cyl = np.concatenate([B, np.repeat(Bmag,N_warm)[:,np.newaxis] * np.array([1,0,0])])
        #Add diffuse medium
        M_warm_cyl = (boxsize_cyl**3 - (4*np.pi*R**3 / 3)) * rho_warm
        N_warm_cyl = int(M_warm_cyl/(M_gas/N_gas))
        x_warm = boxsize_cyl*np.random.rand(N_warm_cyl, 3) - boxsize_cyl/2 #will be recentered later
        x_warm = x_warm[ ~ind_in_cylinder(x_warm,L_cyl,R_cyl) ] #keep only warm gas outside the cylinder
        #print("N_warm_cyl: %g N_warm_cyl_kept %g "%(N_warm_cyl,len(x_warm)))
        N_warm_cyl = len(x_warm)
        x_cyl = np.concatenate([x_cyl, x_warm])
        v_cyl = np.concatenate([v_cyl, np.zeros((N_warm,3))])
>>>>>>> cd238382

else:
    N_warm = 0


if turb_type!='full': 
    rho = np.repeat(3*M_gas/(4*np.pi*R**3), len(mgas))
    if warmgas: rho[-N_warm:] /= 1000
    h = (32*mgas/rho)**(1./3)

x += boxsize/2 # cloud is always centered at (boxsize/2,boxsize/2,boxsize/2)
if makecylinder:
    x_cyl += boxsize_cyl/2

if sinkbox:
    m_min = M_gas/N_gas * 10
    m_max = sinkbox
    if sinkbox < m_min: print("Maximum sink mass is less than the minimum of 10 times the gas mass resolution. Increase resolution or implement a different sampling scheme.")

    N_sinks = int(round(m_max/m_min))

    m_sinks = (1./m_min - (1/m_min - 1/m_max) * np.random.rand(N_sinks))**-1. # randomly sample from M^-2 mass function between M_max and M_min
    x_sinks = np.random.rand(N_sinks,3)*boxsize # random coordinates
    v_sinks = np.random.normal(size=(N_sinks,3)) * (np.sum(v**2,axis=1).mean() / 3)**0.5 # random velocities equal to RMS gas velocity        



dx= x/length_unit - np.array([1.,1.,1.])*boxsize/2/length_unit

print("Writing snapshot...")

F=h5py.File(filename, 'w')
F.create_group("PartType0")
F.create_group("Header")
F["Header"].attrs["NumPart_ThisFile"] = [len(mgas),0,0,0,0,(1 if M_BH>0 else 0)]
F["Header"].attrs["NumPart_Total"] = [len(mgas),0,0,0,0,(1 if M_BH>0 else 0)]
F["Header"].attrs["MassTable"] = [mgas.mean()/mass_unit,0,0,0,0, M_BH/mass_unit]
F["Header"].attrs["BoxSize"] = boxsize/length_unit
F["Header"].attrs["Time"] = 0.0
F["PartType0"].create_dataset("Masses", data=mgas/mass_unit)
F["PartType0"].create_dataset("Coordinates", data=x/length_unit)
F["PartType0"].create_dataset("Velocities", data=v/v_unit)
F["PartType0"].create_dataset("ParticleIDs", data=1+np.arange(len(mgas))+(1 if M_BH>0 else 0))
F["PartType0"].create_dataset("InternalEnergy", data=u*(1/v_unit)**2)
#F["PartType0"].create_dataset("Density", data=rho/mass_unit/(1/length_unit)**3)
#F["PartType0"].create_dataset("SmoothingLength", data=h*1/length_unit)
if M_BH>0:
    F.create_group("PartType5")
    #Let's add the sink at the center
    F["PartType5"].create_dataset("Masses", data=np.array([M_BH/mass_unit]))
    F["PartType5"].create_dataset("Coordinates", data=np.array([1.,1.,1.])*boxsize/2/length_unit) #at the center
    F["PartType5"].create_dataset("Velocities", data=np.array([0.,0.,0.])) #at rest
    F["PartType5"].create_dataset("ParticleIDs", data=np.array([1]))
    F["PartType5"].create_dataset("SmoothingLength", data=np.array([np.mean(h/length_unit)])/2.)
    #Advanced properties for sinks
    F["PartType5"].create_dataset("BH_Mass", data=M_BH/mass_unit) #all the mass in the sink/protostar/star
    F["PartType5"].create_dataset("BH_Mass_AlphaDisk", data=np.array([0.])) #starts with no disk
    F["PartType5"].create_dataset("BH_Mdot", data=np.array([0.])) #starts with no mdot
    F["PartType5"].create_dataset("BH_Specific_AngMom", data=np.array([0.])) #starts with no angular momentum
    F["PartType5"].create_dataset("SinkRadius", data=np.array([softening])) #Sinkradius set to softening
    F["PartType5"].create_dataset("StellarFormationTime", data=np.array([0.]))
    #Stellar properties
    if (central_star or central_SN):
        if central_star:
            print("Assuming central sink is a ZAMS star")
            F["PartType5"].create_dataset("ProtoStellarStage", data=np.array([5],dtype=np.int32), dtype=np.int32) #starts as ZAMS star
        else:
            print("Assuming central sink is a ZAMS star about to go supernova")
            F["PartType5"].create_dataset("ProtoStellarStage", data=np.array([6],dtype=np.int32), dtype=np.int32) #starts as ZAMS star going SN
        #Set guess for ZAMS stellar radius, will be overwritten
        if ((M_BH)>1.0):
            R_ZAMS = (M_BH)**0.57
        else:
            R_ZAMS = (M_BH)**0.8
        F["PartType5"].create_dataset("ProtoStellarRadius_inSolar", data=np.array([R_ZAMS])) #Sinkradius set to softening
        F["PartType5"].create_dataset("StarLuminosity_Solar", data=np.array([0.])) #dummy
        F["PartType5"].create_dataset("Mass_D", data=np.array([0.])) #No D left
    else:
        print("Assuming central sink is a pre-collapse object")
        F["PartType5"].create_dataset("ProtoStellarStage", data=np.array([0],dtype=np.int), dtype=np.int32) #starts as pre-collapse
        F["PartType5"].create_dataset("ProtoStellarRadius_inSolar", data=np.array([2.])) #dummy value
        F["PartType5"].create_dataset("StarLuminosity_Solar", data=np.array([0.])) #dummy
        F["PartType5"].create_dataset("Mass_D", data=np.array([M_BH/mass_unit])) #100% of D left

    
if magnetic_field > 0.0:
    F["PartType0"].create_dataset("MagneticField", data=B/B_unit)
if sinkbox:
    F.create_group("PartType5")
    F["PartType5"].create_dataset("Masses", data=m_sinks)
    F["PartType5"].create_dataset("Coordinates", data=x_sinks)
    F["PartType5"].create_dataset("Velocities", data=v_sinks)
    F["PartType5"].create_dataset("ParticleIDs", data=np.arange(len(mgas), len(mgas)+N_sinks))
F.close()

if makebox:
    F=h5py.File(filename.replace(".hdf5","_BOX.hdf5"), 'w')
    F.create_group("PartType0")
    F.create_group("Header")
    F["Header"].attrs["NumPart_ThisFile"] = [len(mgas),0,0,0,0,0]
    F["Header"].attrs["NumPart_Total"] = [len(mgas),0,0,0,0,0]
    F["Header"].attrs["MassTable"] = [M_gas/len(mgas)/mass_unit,0,0,0,0,0]
    F["Header"].attrs["BoxSize"] = (4 * np.pi * R**3 / 3)**(1./3) / length_unit
    F["Header"].attrs["Time"] = 0.0
<<<<<<< HEAD
    F["PartType0"].create_dataset("Masses", data=mgas[:len(mgas)]/mass_unit)
    F["PartType0"].create_dataset("Coordinates", data = F["Header"].attrs["BoxSize"] )
    F["PartType0"].create_dataset("Velocities", data=np.zeros((len(mgas),3)))
    F["PartType0"].create_dataset("ParticleIDs", data=1+np.arange(len(mgas)))
    F["PartType0"].create_dataset("InternalEnergy", data=u*(1/v_unit)**2)
#    F["PartType0"].create_dataset("Density", data=rho/mass_unit/(1/length_unit)**3)
#    F["PartType0"].create_dataset("SmoothingLength", data=h*1/length_unit)
    if magnetic_field > 0.0:
        F["PartType0"].create_dataset("MagneticField", data=B[:len(mgas)]/B_unit)
    F.close()
=======
    F["PartType0"].create_dataset("Masses", data=mgas[:N_gas]/mass_unit)
    F["PartType0"].create_dataset("Coordinates", data = F["Header"].attrs["BoxSize"] * np.random.rand(N_gas,3))
    F["PartType0"].create_dataset("Velocities", data=np.zeros((N_gas,3)))
    F["PartType0"].create_dataset("ParticleIDs", data=1+np.arange(N_gas))
    F["PartType0"].create_dataset("InternalEnergy", data=u[:N_gas]*(1/v_unit)**2)
    if magnetic_field > 0.0:
        F["PartType0"].create_dataset("MagneticField", data=B[:N_gas]/B_unit)
    F.close()
    
if makecylinder:
    F=h5py.File(filename.replace(".hdf5","_CYL.hdf5"), 'w')
    F.create_group("PartType0")
    F.create_group("Header")
    F["Header"].attrs["NumPart_ThisFile"] = [N_gas+N_warm_cyl,0,0,0,0,0]
    F["Header"].attrs["NumPart_Total"] = [N_gas+N_warm_cyl,0,0,0,0,0]
    F["Header"].attrs["MassTable"] = [M_gas/N_gas/mass_unit,0,0,0,0,0]
    F["Header"].attrs["BoxSize"] = boxsize_cyl / length_unit
    F["Header"].attrs["Time"] = 0.0
    F["PartType0"].create_dataset("Masses", data=mgas/mass_unit)
    F["PartType0"].create_dataset("Coordinates", data = x_cyl/length_unit)
    #F["PartType0"].create_dataset("Velocities", data = np.random.randn(N_gas+N_warm_cyl,3)*vrms_cyl/v_unit) #shouldn't matter
    F["PartType0"].create_dataset("Velocities", data=v_cyl/v_unit)
    F["PartType0"].create_dataset("ParticleIDs", data=1+np.arange(N_gas+N_warm_cyl))
    F["PartType0"].create_dataset("InternalEnergy", data=u*(1/v_unit)**2)
    if magnetic_field > 0.0:
        F["PartType0"].create_dataset("MagneticField", data=B_cyl/B_unit)
    F.close()
>>>>>>> cd238382
<|MERGE_RESOLUTION|>--- conflicted
+++ resolved
@@ -39,14 +39,11 @@
    --param_only         Just makes the parameters file, not the IC
    --fixed_ncrit=<f>    Fixes ncrit to a specific value [default: 0.0]
    --makebox            Creates a second box IC of equivalent volume and mass to the cloud
-<<<<<<< HEAD
    --impact_dist=<b>    Initial separation between cloud centers of mass in units of the cloud radius  (0 is no cloud-cloud collision) [default: 0.0]
    --impact_param=<b>   Impact parameter of cloud-cloud collision in units of the cloud radius [default: 0.0]
    --v_impact=<v>       Impact velocity, in units of the cloud's RMS turbulent velocity [default: 1.0]
-=======
    --makecylinder       Creates a third, cylindrical IC of equivalent volume and mass to the cloud
    --cyl_aspect_ratio=<f>   Sets the aspect ratio of the cylinder, i.e. Length/Diameter [default: 10]
->>>>>>> cd238382
 """
 #Example:  python MakeCloud.py --M=1000 --N=1e7 --R=1.0 --localdir --warmgas --param_only
 
@@ -134,14 +131,11 @@
 v_unit = float(arguments["--v_unit"])
 sinkbox = float(arguments["--sinkbox"])
 makebox = arguments["--makebox"]
-<<<<<<< HEAD
 impact_param = float(arguments["--impact_param"])
 impact_dist = float(arguments["--impact_dist"])
 v_impact = float(arguments["--v_impact"])
-=======
 makecylinder = arguments["--makecylinder"]
 cyl_aspect_ratio=float(arguments["--cyl_aspect_ratio"])
->>>>>>> cd238382
 fixed_ncrit=float(arguments["--fixed_ncrit"])
 density_exponent=float(arguments["--density_exponent"])
 
@@ -412,7 +406,7 @@
 #    uB = np.sum(np.sum(B*B, axis=1) * 4*np.pi/3 *h**3 /32 * 3.09e21**3)* 0.03979 *5.03e-54
      
 #print(x.mean(axis=0))
-<<<<<<< HEAD
+
 u = np.ones_like(mgas)*0.101/2.0 #/2 needed because it is molecular
 
 if impact_dist > 0:     
@@ -430,9 +424,9 @@
     mgas = np.concatenate([mgas,mgas])
     
 
-=======
+
 u = np.ones_like(mgas)*(200/v_unit)**2 #start with specific internal energy of (200m/s)^2, this is overwritten unless starting with restart flag 2###### #0.101/2.0 #/2 needed because it is molecular
->>>>>>> cd238382
+
 if warmgas:
     # assuming 10K vs 10^4K gas: factor of ~10^3 density contrast
     rho_warm = M_gas*3/(4*np.pi*R**3) / 1000
@@ -446,7 +440,6 @@
     v = np.concatenate([v, np.zeros((N_warm,3))])
     Bmag = np.average(np.sum(B**2,axis=1))**0.5
     B = np.concatenate([B, np.repeat(Bmag,N_warm)[:,np.newaxis] * np.array([0,0,1])])
-<<<<<<< HEAD
     mgas = np.concatenate([mgas, np.repeat(mgas.sum()/len(mgas),N_warm)])
     u = np.concatenate([u, np.repeat(101.,N_warm)])
     # old kludgy way of setting up diffuse medium with uniform B field; probably don't use this
@@ -460,9 +453,6 @@
     # Bmag = np.average(np.sum(B**2,axis=1))**0.5
     # B = np.concatenate([B, Bmag * np.exp(-R_warm**2/(2*sigma_warm**2))[:,np.newaxis] * np.array([0,0,1])])
     # mgas = np.concatenate([mgas, np.repeat(M_gas/N_gas,N_warm)])
-=======
-    mgas = np.concatenate([mgas, np.repeat(M_gas/N_gas,N_warm)])
-    u = np.concatenate([u, np.repeat(1000*((200/v_unit)**2),N_warm)])
     if makecylinder:
         #The magnetic field is paralell to the cylinder (true at low densities, so probably fine for IC)
         B_cyl = np.concatenate([B, np.repeat(Bmag,N_warm)[:,np.newaxis] * np.array([1,0,0])])
@@ -475,7 +465,6 @@
         N_warm_cyl = len(x_warm)
         x_cyl = np.concatenate([x_cyl, x_warm])
         v_cyl = np.concatenate([v_cyl, np.zeros((N_warm,3))])
->>>>>>> cd238382
 
 else:
     N_warm = 0
@@ -580,25 +569,13 @@
     F["Header"].attrs["MassTable"] = [M_gas/len(mgas)/mass_unit,0,0,0,0,0]
     F["Header"].attrs["BoxSize"] = (4 * np.pi * R**3 / 3)**(1./3) / length_unit
     F["Header"].attrs["Time"] = 0.0
-<<<<<<< HEAD
     F["PartType0"].create_dataset("Masses", data=mgas[:len(mgas)]/mass_unit)
     F["PartType0"].create_dataset("Coordinates", data = F["Header"].attrs["BoxSize"] )
     F["PartType0"].create_dataset("Velocities", data=np.zeros((len(mgas),3)))
     F["PartType0"].create_dataset("ParticleIDs", data=1+np.arange(len(mgas)))
     F["PartType0"].create_dataset("InternalEnergy", data=u*(1/v_unit)**2)
-#    F["PartType0"].create_dataset("Density", data=rho/mass_unit/(1/length_unit)**3)
-#    F["PartType0"].create_dataset("SmoothingLength", data=h*1/length_unit)
     if magnetic_field > 0.0:
         F["PartType0"].create_dataset("MagneticField", data=B[:len(mgas)]/B_unit)
-    F.close()
-=======
-    F["PartType0"].create_dataset("Masses", data=mgas[:N_gas]/mass_unit)
-    F["PartType0"].create_dataset("Coordinates", data = F["Header"].attrs["BoxSize"] * np.random.rand(N_gas,3))
-    F["PartType0"].create_dataset("Velocities", data=np.zeros((N_gas,3)))
-    F["PartType0"].create_dataset("ParticleIDs", data=1+np.arange(N_gas))
-    F["PartType0"].create_dataset("InternalEnergy", data=u[:N_gas]*(1/v_unit)**2)
-    if magnetic_field > 0.0:
-        F["PartType0"].create_dataset("MagneticField", data=B[:N_gas]/B_unit)
     F.close()
     
 if makecylinder:
@@ -619,4 +596,3 @@
     if magnetic_field > 0.0:
         F["PartType0"].create_dataset("MagneticField", data=B_cyl/B_unit)
     F.close()
->>>>>>> cd238382
